"""character - Facilities for character CRUD. This package does not contain VChar."""

import re

from .bio import edit_biography, show_biography
from .convictions import convictions_set, convictions_show
from .create import create
from .delete import delete
from .display import DisplayField, display, display_requested
<<<<<<< HEAD
from .images import upload
from .update import update, update_help
=======
from .update import update, update_help


def valid_name(name: str) -> bool:
    """Determine whether a character name is valid."""
    return bool(re.match(r"^([^\W]|[-_\s\'])+$", name))
>>>>>>> 4946e481
<|MERGE_RESOLUTION|>--- conflicted
+++ resolved
@@ -7,14 +7,10 @@
 from .create import create
 from .delete import delete
 from .display import DisplayField, display, display_requested
-<<<<<<< HEAD
 from .images import upload
-from .update import update, update_help
-=======
 from .update import update, update_help
 
 
 def valid_name(name: str) -> bool:
     """Determine whether a character name is valid."""
-    return bool(re.match(r"^([^\W]|[-_\s\'])+$", name))
->>>>>>> 4946e481
+    return bool(re.match(r"^([^\W]|[-_\s\'])+$", name))
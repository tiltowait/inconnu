--- conflicted
+++ resolved
@@ -1,16 +1,3 @@
-<<<<<<< HEAD
-"""Basic config vars."""
-# pylint: disable=invalid-name
-
-import os
-
-from dotenv import load_dotenv
-
-load_dotenv()
-
-supporter_server = int(os.environ["SUPPORTER_SERVER"])
-supporter_role = int(os.environ["SUPPORTER_ROLE"])
-=======
 """Basic bot config."""
 
 import os
@@ -24,6 +11,8 @@
 
 DEBUG_GUILDS: Optional[list] = None
 ADMIN_GUILD = int(os.environ["ADMIN_SERVER"])
+SUPPORTER_GUILD = int(os.environ["SUPPORTER_GUILD"])
+SUPPORTER_ROLE = int(os.environ["SUPPORTER_ROLE"])
 
 if (_debug_guilds := os.getenv("DEBUG")) is not None:
     DEBUG_GUILDS = [int(g) for g in _debug_guilds.split(",")]
@@ -35,5 +24,4 @@
     base = "https://inconnu.s3-us-west-1.amazonaws.com/assets/"
     if path[0] == "/":
         path = path[1:]
-    return base + path
->>>>>>> 4946e481
+    return base + path
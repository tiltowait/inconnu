--- conflicted
+++ resolved
@@ -26,15 +26,11 @@
 * **Send Messages:** Should be obvious, no?
 * **Embed Links:** Used in most of the bot's replies
 * **Read Message History:** Used for the reply feature
-* **Use External Emoji:** For displaying individual dice throws
-<<<<<<< HEAD
-* **Use Slash Commands:** For future-proofing due to impending Discord changes
+* **Use External Emoji:** For displaying individual dice throws and tracker boxes
+* **Use Slash Commands**
 
 ## Troubleshooting
 
 **Inconnu** is currently migrating to Discord's slash command system, and there may be some minor hiccups until this process is complete. **If emojis aren't showing**, check the server/channel permissions. Both **Inconnu** *and* the `@everyone` role need `Use External Emoji` permissions! This is a hard requirement by Discord that will affect *all* bots come April 2022.
 
-Users need the *Show website preview info from links pasted into chat* setting under *Text & Images* enabled in order to see **Inconnu's** embeds. Some AV software, such as McAfee, have also been known to block embeds.
-=======
-* **Use Slash Commands**
->>>>>>> 254bd6ea
+Users need the *Show website preview info from links pasted into chat* setting under *Text & Images* enabled in order to see **Inconnu's** embeds. Some AV software, such as McAfee, have also been known to block embeds.